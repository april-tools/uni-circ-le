--- conflicted
+++ resolved
@@ -293,8 +293,7 @@
     # setup reparam
     class ReparamExpTemp(ReparamLeaf):
         def forward(self) -> torch.Tensor:
-<<<<<<< HEAD
-            return torch.exp(self.param / np.sqrt(ARGS.num_sums))
+            return torch.exp(self.param / np.sqrt(args.num_sums))
 
     class ReparamSoftmaxTemp(ReparamLeaf):
         def forward(self) -> torch.Tensor:
@@ -303,9 +302,6 @@
                                                        dim=self.dims[0]))
             return torch.nan_to_num(param, nan=1)
 
-=======
-            return torch.exp(self.param / np.sqrt(args.num_sums))
->>>>>>> 0df39de0
     REPARAM_TYPES["exp_temp"] = ReparamExpTemp
     REPARAM_TYPES["softmax_temp"] = ReparamSoftmaxTemp
 
